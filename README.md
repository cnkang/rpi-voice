--- conflicted
+++ resolved
@@ -68,16 +68,5 @@
 
    http://www.apache.org/licenses/LICENSE-2.0
 
-<<<<<<< HEAD
 Software distributed under the License is distributed on an "AS IS" BASIS, WITHOUT WARRANTIES OR CONDITIONS OF ANY KIND, either express or implied. See the License for specific language governing permissions and limitations under the License.
-=======
-Software distributed under the License is distributed on an "AS IS" BASIS, WITHOUT WARRANTIES OR CONDITIONS OF ANY KIND, either express or implied. See the License for specific language governing permissions and limitations under the License.
-
 [![FOSSA Status](https://app.fossa.com/api/projects/git%2Bgithub.com%2Fcnkang%2Frpi-voice.svg?type=large)](https://app.fossa.com/projects/git%2Bgithub.com%2Fcnkang%2Frpi-voice?ref=badge_large)
-
-### Third-Party Libraries
-
-This project uses the following third-party libraries:
-
-- `azure-cognitiveservices-speech` is subject to the [Microsoft Cognitive Services Speech SDK license](https://aka.ms/csspeech/license). Users should review and comply with the terms of this license.
->>>>>>> 770b650f
